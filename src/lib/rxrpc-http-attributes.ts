--- conflicted
+++ resolved
@@ -1,11 +1,6 @@
 
 export class HttpAttributes {
     static ClientIdAttribute = "X-RPC-CLIENT-ID";
-<<<<<<< HEAD
-    static ClientPollingPeriod = 1000;
-    static ClientPollingRetryCount = 10;
-=======
     static DefaultClientPollingPeriodMillis = 1000;
     static DefaultClientPollingRetryCount = 10;
->>>>>>> a8e990a0
 }