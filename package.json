--- conflicted
+++ resolved
@@ -32,19 +32,11 @@
   },
   "homepage": "https://github.com/slim-gears/rxrpc-js#readme",
   "devDependencies": {
-<<<<<<< HEAD
-    "@types/jest": "^24.0.15",
-    "jest": "^24.8.0",
-    "rxjs": "^6.2.2",
-    "ts-jest": "^24.0.2",
-    "typescript": "^3.4.5"
-=======
     "@types/jest": "^26.0.22",
     "jest": "^26.6.3",
     "rxjs": "^6.6.7",
     "ts-jest": "^26.5.5",
     "typescript": "^4.2.4"
->>>>>>> a8e990a0
   },
   "peerDependencies": {
     "rxjs": "^6.2.2"
